--- conflicted
+++ resolved
@@ -26,27 +26,30 @@
 with open(filepath) as f:
     output_names = [line.rstrip() for line in f]
 
-<<<<<<< HEAD
 
 class SummaryStatistics:
     """Some simple descriptive statistics of a 1-D input array"""
-    def __init__(self, data, ci=[0.68, 0.95], **kwargs):
-        self.n = np.size(data)
-        self.n_finite = np.sum(np.isfinit(data))
+    def __init__(self, d, ci=(0.68, 0.95), **histogram_kwargs):
+        # Only work with unmasked data.
+        if np.ma.is_masked(d):
+            raise ValueError('Unmasked data only')
+        self.data = d
+        self.n = np.size(self.data)
+        self.n_finite = np.sum(np.isfinite(self.data))
         self.n_not_finite = self.n - self.n_finite
-        self.max = np.nanmax(data)
-        self.min = np.nanmin(data)
-        self.mean = np.nanmean(data)
-        self.median = np.nanmedian(data)
-        self.hist, self.xhist = np.histogram(data, **kwargs)
+        self.max = np.nanmax(self.data)
+        self.min = np.nanmin(self.data)
+        self.mean = np.nanmean(self.data)
+        self.median = np.nanmedian(self.data)
+        self.hist, self.xhist = np.histogram(self.data, **histogram_kwargs)
         self.x = 0.5 * (self.xhist[0:-2] + self.xhist[1:-1])
         self.mode = self.xhist[np.argmax(self.hist)]
-        self.std = np.nanstd(data)
+        self.std = np.nanstd(self.data)
         self.cred = {}
         for cilevel in ci:
             lo = 0.5 * (1.0 - cilevel)
             hi = 1.0 - lo
-            sorted_data = np.sort(data)
+            sorted_data = np.sort(self.data)
             self.cred[cilevel] = [sorted_data[np.rint(lo * self.n)],
                                   sorted_data[np.rint(hi * self.n)]]
 
@@ -55,12 +58,10 @@
         return self.n == self.n_finite
 
 
-=======
 # Calculate a mask.  The mask eliminates results that we do not wish to consider,
 # for example, bad fits.  The mask is calculated using all the variable
 # output.  True values will be masked out
-mask = np.zeros_like(outputs[:, :, i], dtype=bool)
->>>>>>> bba01fc8
+mask = np.zeros_like(outputs[:, :, 0], dtype=bool)
 for i, output_name in enumerate(output_names):
     data = outputs[:, :, i]
 
@@ -83,9 +84,9 @@
     # Data that exceeds the upper bound is masked out
     upper_bound = float(df['upper_bound'][output_name])
     if upper_bound is None:
-        ub_mask= np.zeros_like(mask)
+        ub_mask = np.zeros_like(mask)
     else:
-        ub_mask= data > upper_bound
+        ub_mask = data > upper_bound
 
     # Update the mask
     mask = np.logical_or(mask, ub_mask)
@@ -96,22 +97,31 @@
     data = np.ma.array(outputs[:, :, i], mask=mask)
 
     # Total number of fits, including bad ones
-    nsamples = data.size
+    n_samples = data.size
 
-    # Total number of good fits
-    ngood = nsamples - np.sum(mask)
+    # Compressed
+    compressed = data.flatten().compressed()
+    n_good = compressed.size
+    n_bad = n_samples - n_good
+
+    # Summary statistics
+    ss = SummaryStatistics(compressed)
 
     # The variable name is used in the plot instead of the output_name
     # because we use LaTeX in the plots to match with the variables
     # used in the paper.
     variable_name = df['variable_name'][output_name]
 
+    percent_bad_string = "{:3f.1}%%".format(100*n_bad/n_good)
+    title_information = f"{variable_name}\n{n_samples} samples, {n_bad}({n_good})[{percent_bad_string}] bad(good)[%bad]"
+
     # Histograms
     plt.close('all')
-    n, bins, patches = plt.hist(data.flatten().compressed(), nbins=nbins)
+    fig, ax = plt.subplots()
+    n, bins, patches = ax.hist(compressed, nbins=nbins)
     plt.xlabel(variable_name)
     plt.ylabel('Number')
-    plt.title(f'Histogram of {variable_name}\n{nsamples} samples, {ngood} good')
+    plt.title(f'Histogram of {title_information}')
     plt.grid(linestyle=":")
     filename = 'histogram.{:s}.{:s}.png'.format(observation_model_name, output_name)
     filename = os.path.join(directory, filename)
@@ -123,7 +133,7 @@
     im = ax.imshow(data, origin='lower')
     ax.set_xlabel('solar X')
     ax.set_ylabel('solar Y')
-    ax.set_title(f'Spatial distribution {variable_name}\n{nsamples} samples, {ngood} good')
+    ax.set_title(f'Spatial distribution {title_information}')
     ax.grid(linestyle=":")
     fig.colorbar(im, ax=ax)
     filename = 'spatial.{:s}.{:s}.png'.format(observation_model_name, output_name)
